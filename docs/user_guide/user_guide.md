--- conflicted
+++ resolved
@@ -10,11 +10,8 @@
 
 下面将分别介绍 WebUI 各个环节的具体使用方法。
 
-<<<<<<< HEAD
-![](../assets/en/user_1.png)
-=======
+
 ![](../assets/en/user_guide_1.png)
->>>>>>> 5fe321b6
 
 ## 模型管理
 
@@ -48,17 +45,6 @@
 
 ##### 图示：
 
-<<<<<<< HEAD
-![](../assets/en/user_2.png)
-
-## 数据构造
-
-在 **数据构造** 页面，我们提供了各类算法的数据构造方法，目前主要支持 **训练、评测** 等下游任务，未来将进一步扩展功能，如支持知识库数据的自动构建。
-
-##### 图示：
-
-![](../assets/en/user_3.png)
-=======
 ![](../assets/en/user_guide_2.png)
 
 ## 数据构造
@@ -68,7 +54,6 @@
 ##### 图示：
 
 ![](../assets/en/user_guide_3.png)
->>>>>>> 5fe321b6
 
 ## 训练
 
@@ -84,11 +69,7 @@
 
 ##### 图示：
 
-<<<<<<< HEAD
-![](../assets/en/user_4.png)
-=======
 ![](../assets/en/user_guide_4.png)
->>>>>>> 5fe321b6
 
 ## 评测
 
@@ -104,11 +85,7 @@
 
 ##### 图示：
 
-<<<<<<< HEAD
-![](../assets/en/user_5.png)
-=======
 ![](../assets/en/user_guide_5.png)
->>>>>>> 5fe321b6
 
 ## 聊天/推理
 
@@ -142,11 +119,7 @@
 
 如需详细操作说明，请参考演示视频。
 
-<<<<<<< HEAD
-##### VisRAG/Adaptive-Note
-=======
 ##### VisRAG/Adaptive-Note评测
->>>>>>> 5fe321b6
 
 参考演示视频，评测操作需按照以下步骤进行：
 
@@ -157,8 +130,4 @@
 
 **建议：** 由于评测时间较长，前端关闭可能导致命令执行中断，推荐将获取的命令复制后在服务器本地运行，以确保评测过程的稳定性和完整性。
 
-<<<<<<< HEAD
-![](../assets/en/user_6.png)
-=======
-![](../assets/en/user_guide_6.png)
->>>>>>> 5fe321b6
+![](../assets/en/user_guide_6.png)